--- conflicted
+++ resolved
@@ -103,22 +103,9 @@
 pip install virtualenv
 ```
 
-<<<<<<< HEAD
-First create a directory for Superset:
-```
-mkdir superset
-```
-
-Then create and activate a virtual environment there:
-```
-python3 -m venv superset
-. superset/bin/activate
-=======
 You can create and activate a virtual environment using:
 
 ```bash
-# virtualenv is shipped in Python 3.6+ as venv instead of pyvenv.
-# See https://docs.python.org/3.6/library/venv.html
 python3 -m venv venv
 . venv/bin/activate
 ```
@@ -129,7 +116,6 @@
 # Here we name the virtual env 'superset'
 pyenv virtualenv superset
 pyenv activate superset
->>>>>>> d51a2add
 ```
 
 While your virtual environment is activated, all of the Python packages you install or uninstall
@@ -154,14 +140,9 @@
 ```
 Note that this stores the path in the environment only temporarily.  If you wish for this to persist through reboots, permanently set this environment variable by [adding it to your `~/.profile` file](https://unix.stackexchange.com/questions/117467/how-to-permanently-set-environmental-variables).
 
-<<<<<<< HEAD
 Now generate a strong value for `SECRET_KEY` and write it to your config file:
 ```
 echo "SECRET_KEY='$(openssl rand -base64 42)'" | tee -a superset/superset_config.py
-=======
-```bash
-superset db upgrade
->>>>>>> d51a2add
 ```
 Do not lose this key. Consider maintaining a secure backup of your `superset_config.py` file.
 
@@ -169,13 +150,9 @@
 
 In a production setup, you would change this to point to say, a PostgreSQL database that gets backed up.  You change this by specifying a new value in `superset_config.py` for the variable `SQLALCHEMY_DATABASE_URI`.
 
-<<<<<<< HEAD
 Set an environment variable so that `superset` commands will work in the terminal. As above, this is temporary, and can be set to persist by adding it to your `~/.profile`.
 ```
-=======
-```bash
-# Create an admin user in your metadata database (use `admin` as username to be able to load the examples)
->>>>>>> d51a2add
+
 export FLASK_APP=superset
 ```
 
